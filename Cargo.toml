[workspace]
members = [
    "sub_crates/bvh_order",
    "sub_crates/color",
<<<<<<< HEAD
    "sub_crates/data_tree",
=======
    "sub_crates/compact",
>>>>>>> 3d85ce80
    "sub_crates/halton",
    "sub_crates/math3d",
    "sub_crates/sobol",
    "sub_crates/spectral_upsampling",
]

[package]
name = "psychopath"
version = "0.1.0"
authors = ["Nathan Vegdahl <cessen@cessen.com>"]
edition = "2018"
license = "GPL v3"

[profile.release]
debug = true

[dependencies]
# Crates.io dependencies
base64 = "0.9"
clap = "2.30"
copy_in_place = "0.2.0"
crossbeam = "0.3"
half = "1.0"
lazy_static = "1.0"
nom = "5"
num_cpus = "1.8"
openexr = "0.6.0"
kioku = "0.3"
png_encode_mini = "0.1.2"
rustc-serialize = "0.3"
scoped_threadpool = "0.1"
time = "0.1"
glam = {git="https://github.com/bitshifter/glam-rs.git", rev="0f314f99", default-features=false, features=["approx"]}
fastapprox = "0.3"

# Local crate dependencies
[dependencies.bvh_order]
path = "sub_crates/bvh_order"

[dependencies.color]
path = "sub_crates/color"

<<<<<<< HEAD
[dependencies.data_tree]
path = "sub_crates/data_tree"

=======
[dependencies.compact]
path = "sub_crates/compact"
>>>>>>> 3d85ce80
[dependencies.halton]

path = "sub_crates/halton"

[dependencies.math3d]
path = "sub_crates/math3d"

[dependencies.sobol]
path = "sub_crates/sobol"

[dependencies.spectral_upsampling]
path = "sub_crates/spectral_upsampling"<|MERGE_RESOLUTION|>--- conflicted
+++ resolved
@@ -2,11 +2,8 @@
 members = [
     "sub_crates/bvh_order",
     "sub_crates/color",
-<<<<<<< HEAD
+    "sub_crates/compact",
     "sub_crates/data_tree",
-=======
-    "sub_crates/compact",
->>>>>>> 3d85ce80
     "sub_crates/halton",
     "sub_crates/math3d",
     "sub_crates/sobol",
@@ -49,16 +46,13 @@
 [dependencies.color]
 path = "sub_crates/color"
 
-<<<<<<< HEAD
+[dependencies.compact]
+path = "sub_crates/compact"
+
 [dependencies.data_tree]
 path = "sub_crates/data_tree"
 
-=======
-[dependencies.compact]
-path = "sub_crates/compact"
->>>>>>> 3d85ce80
 [dependencies.halton]
-
 path = "sub_crates/halton"
 
 [dependencies.math3d]
