use std::{collections::HashMap, ops::Range};

use crate::{light::SurfaceLight, math::Matrix4x4, surface::Surface};

<<<<<<< HEAD
/// Stores the objects of a scene and its acceleration structures.
#[derive(Debug)]
pub struct Assembly<'a> {
    pub objects: HashMap<String, Object<'a>>, // Name, Object.
    pub xforms: Vec<Matrix4x4>,
=======
use crate::{
    accel::BVH4,
    accel::{LightAccel, LightTree},
    bbox::{transform_bbox_slice_from, BBox},
    boundable::Boundable,
    color::SpectralSample,
    lerp::lerp_slice,
    light::SurfaceLight,
    math::{Normal, Point, Transform},
    shading::SurfaceShader,
    surface::{Surface, SurfaceIntersection},
    transform_stack::TransformStack,
};

#[derive(Copy, Clone, Debug)]
pub struct Assembly<'a> {
    // Instance list
    pub instances: &'a [Instance],
    pub light_instances: &'a [Instance],
    pub xforms: &'a [Transform],

    // Surface shader list
    pub surface_shaders: &'a [&'a dyn SurfaceShader],

    // Object list
    pub objects: &'a [Object<'a>],

    // Assembly list
    pub assemblies: &'a [Assembly<'a>],

    // Object accel
    pub object_accel: BVH4<'a>,

    // Light accel
    pub light_accel: LightTree<'a>,
>>>>>>> e0ee0d6d
}

impl<'a> Assembly<'a> {
<<<<<<< HEAD
    pub fn new() -> Assembly<'a> {
=======
    // Returns (light_color, (sample_point, normal, point_err), pdf, selection_pdf)
    pub fn sample_lights(
        &self,
        xform_stack: &mut TransformStack,
        n: f32,
        uvw: (f32, f32, f32),
        wavelength: f32,
        time: f32,
        intr: &SurfaceIntersection,
    ) -> Option<(SpectralSample, (Point, Normal, f32), f32, f32)> {
        if let SurfaceIntersection::Hit {
            intersection_data: idata,
            closure,
        } = *intr
        {
            let sel_xform = if !xform_stack.top().is_empty() {
                lerp_slice(xform_stack.top(), time)
            } else {
                Transform::new()
            };
            if let Some((light_i, sel_pdf, whittled_n)) = self.light_accel.select(
                idata.incoming * sel_xform,
                idata.pos * sel_xform,
                idata.nor * sel_xform,
                idata.nor_g * sel_xform,
                &closure,
                time,
                n,
            ) {
                let inst = self.light_instances[light_i];
                match inst.instance_type {
                    InstanceType::Object => {
                        match self.objects[inst.data_index] {
                            Object::SurfaceLight(light) => {
                                // Get the world-to-object space transform of the light
                                let xform = if let Some((a, b)) = inst.transform_indices {
                                    let pxforms = xform_stack.top();
                                    let xform = lerp_slice(&self.xforms[a..b], time);
                                    if !pxforms.is_empty() {
                                        lerp_slice(pxforms, time) * xform
                                    } else {
                                        xform
                                    }
                                } else {
                                    let pxforms = xform_stack.top();
                                    if !pxforms.is_empty() {
                                        lerp_slice(pxforms, time)
                                    } else {
                                        Transform::new()
                                    }
                                };

                                // Sample the light
                                let (color, sample_geo, pdf) = light.sample_from_point(
                                    &xform, idata.pos, uvw.0, uvw.1, wavelength, time,
                                );
                                return Some((color, sample_geo, pdf, sel_pdf));
                            }

                            _ => unimplemented!(),
                        }
                    }

                    InstanceType::Assembly => {
                        // Push the world-to-object space transforms of the assembly onto
                        // the transform stack.
                        if let Some((a, b)) = inst.transform_indices {
                            xform_stack.push(&self.xforms[a..b]);
                        }

                        // Sample sub-assembly lights
                        let sample = self.assemblies[inst.data_index].sample_lights(
                            xform_stack,
                            whittled_n,
                            uvw,
                            wavelength,
                            time,
                            intr,
                        );

                        // Pop the assembly's transforms off the transform stack.
                        if inst.transform_indices.is_some() {
                            xform_stack.pop();
                        }

                        // Return sample
                        return sample.map(|(ss, v, pdf, spdf)| (ss, v, pdf, spdf * sel_pdf));
                    }
                }
            } else {
                None
            }
        } else {
            None
        }
    }
}

impl<'a> Boundable for Assembly<'a> {
    fn bounds(&self) -> &[BBox] {
        self.object_accel.bounds()
    }
}

#[derive(Debug)]
pub struct AssemblyBuilder<'a> {
    arena: &'a Arena,

    // Instance list
    instances: Vec<Instance>,
    xforms: Vec<Transform>,

    // Shader list
    surface_shaders: Vec<&'a dyn SurfaceShader>,
    surface_shader_map: HashMap<String, usize>, // map Name -> Index

    // Object list
    objects: Vec<Object<'a>>,
    object_map: HashMap<String, usize>, // map Name -> Index

    // Assembly list
    assemblies: Vec<Assembly<'a>>,
    assembly_map: HashMap<String, usize>, // map Name -> Index
}

impl<'a> AssemblyBuilder<'a> {
    pub fn new(arena: &'a Arena) -> AssemblyBuilder<'a> {
        AssemblyBuilder {
            arena: arena,
            instances: Vec::new(),
            xforms: Vec::new(),
            surface_shaders: Vec::new(),
            surface_shader_map: HashMap::new(),
            objects: Vec::new(),
            object_map: HashMap::new(),
            assemblies: Vec::new(),
            assembly_map: HashMap::new(),
        }
    }

    pub fn add_surface_shader(&mut self, name: &str, shader: &'a dyn SurfaceShader) {
        // Make sure the name hasn't already been used.
        if self.surface_shader_map.contains_key(name) {
            panic!("Attempted to add surface shader to assembly with a name that already exists.");
        }

        // Add shader
        self.surface_shader_map
            .insert(name.to_string(), self.surface_shaders.len());
        self.surface_shaders.push(shader);
    }

    pub fn add_object(&mut self, name: &str, obj: Object<'a>) {
        // Make sure the name hasn't already been used.
        if self.name_exists(name) {
            panic!("Attempted to add object to assembly with a name that already exists.");
        }

        // Add object
        self.object_map.insert(name.to_string(), self.objects.len());
        self.objects.push(obj);
    }

    pub fn add_assembly(&mut self, name: &str, asmb: Assembly<'a>) {
        // Make sure the name hasn't already been used.
        if self.name_exists(name) {
            panic!(
                "Attempted to add assembly to another assembly with a name that already \
                 exists."
            );
        }

        // Add assembly
        self.assembly_map
            .insert(name.to_string(), self.assemblies.len());
        self.assemblies.push(asmb);
    }

    pub fn add_instance(
        &mut self,
        name: &str,
        surface_shader_name: Option<&str>,
        xforms: Option<&[Transform]>,
    ) {
        // Make sure name exists
        if !self.name_exists(name) {
            panic!("Attempted to add instance with a name that doesn't exist.");
        }

        // Map zero-length transforms to None
        let xforms = if let Some(xf) = xforms {
            if !xf.is_empty() {
                Some(xf)
            } else {
                None
            }
        } else {
            None
        };

        // Create instance
        let instance = if self.object_map.contains_key(name) {
            Instance {
                instance_type: InstanceType::Object,
                data_index: self.object_map[name],
                surface_shader_index: surface_shader_name.map(|name| {
                    *self
                        .surface_shader_map
                        .get(name)
                        .unwrap_or_else(|| panic!("Unknown surface shader '{}'.", name))
                }),
                id: self.instances.len(),
                transform_indices: xforms
                    .map(|xf| (self.xforms.len(), self.xforms.len() + xf.len())),
            }
        } else {
            Instance {
                instance_type: InstanceType::Assembly,
                data_index: self.assembly_map[name],
                surface_shader_index: surface_shader_name.map(|name| {
                    *self
                        .surface_shader_map
                        .get(name)
                        .unwrap_or_else(|| panic!("Unknown surface shader '{}'.", name))
                }),
                id: self.instances.len(),
                transform_indices: xforms
                    .map(|xf| (self.xforms.len(), self.xforms.len() + xf.len())),
            }
        };

        self.instances.push(instance);

        // Store transforms
        if let Some(xf) = xforms {
            self.xforms.extend(xf);
        }
    }

    pub fn name_exists(&self, name: &str) -> bool {
        self.object_map.contains_key(name) || self.assembly_map.contains_key(name)
    }

    pub fn build(mut self) -> Assembly<'a> {
        // Calculate instance bounds, used for building object accel and light accel.
        let (bis, bbs) = self.instance_bounds();

        // Build object accel
        let object_accel = BVH4::from_objects(self.arena, &mut self.instances[..], 1, |inst| {
            &bbs[bis[inst.id]..bis[inst.id + 1]]
        });

        // Get list of instances that are for light sources or assemblies that contain light
        // sources.
        let mut light_instances: Vec<_> = self
            .instances
            .iter()
            .filter(|inst| match inst.instance_type {
                InstanceType::Object => {
                    if let Object::SurfaceLight(_) = self.objects[inst.data_index] {
                        true
                    } else {
                        false
                    }
                }

                InstanceType::Assembly => {
                    self.assemblies[inst.data_index]
                        .light_accel
                        .approximate_energy()
                        > 0.0
                }
            })
            .cloned()
            .collect();

        // Build light accel
        let light_accel = LightTree::from_objects(self.arena, &mut light_instances[..], |inst| {
            let bounds = &bbs[bis[inst.id]..bis[inst.id + 1]];
            let energy = match inst.instance_type {
                InstanceType::Object => {
                    if let Object::SurfaceLight(light) = self.objects[inst.data_index] {
                        light.approximate_energy()
                    } else {
                        0.0
                    }
                }

                InstanceType::Assembly => self.assemblies[inst.data_index]
                    .light_accel
                    .approximate_energy(),
            };
            (bounds, energy)
        });

>>>>>>> e0ee0d6d
        Assembly {
            objects: HashMap::new(),
            xforms: Vec::new(),
        }
    }
}

#[derive(Debug)]
pub struct Object<'a> {
    pub data: ObjectData<'a>,

    // One range per instance, indexing into the assembly's xforms
    // array.  An empty Vec means a single instance with no transforms.
    pub instance_xform_idxs: Vec<Range<usize>>,
}

#[derive(Debug)]
pub enum ObjectData<'a> {
    Empty,
    Surface(Box<dyn Surface + 'a>),
    Light(Box<dyn SurfaceLight + 'a>),
}<|MERGE_RESOLUTION|>--- conflicted
+++ resolved
@@ -1,352 +1,16 @@
 use std::{collections::HashMap, ops::Range};
 
-use crate::{light::SurfaceLight, math::Matrix4x4, surface::Surface};
+use crate::{light::SurfaceLight, math::Transform, surface::Surface};
 
-<<<<<<< HEAD
 /// Stores the objects of a scene and its acceleration structures.
 #[derive(Debug)]
 pub struct Assembly<'a> {
     pub objects: HashMap<String, Object<'a>>, // Name, Object.
-    pub xforms: Vec<Matrix4x4>,
-=======
-use crate::{
-    accel::BVH4,
-    accel::{LightAccel, LightTree},
-    bbox::{transform_bbox_slice_from, BBox},
-    boundable::Boundable,
-    color::SpectralSample,
-    lerp::lerp_slice,
-    light::SurfaceLight,
-    math::{Normal, Point, Transform},
-    shading::SurfaceShader,
-    surface::{Surface, SurfaceIntersection},
-    transform_stack::TransformStack,
-};
-
-#[derive(Copy, Clone, Debug)]
-pub struct Assembly<'a> {
-    // Instance list
-    pub instances: &'a [Instance],
-    pub light_instances: &'a [Instance],
-    pub xforms: &'a [Transform],
-
-    // Surface shader list
-    pub surface_shaders: &'a [&'a dyn SurfaceShader],
-
-    // Object list
-    pub objects: &'a [Object<'a>],
-
-    // Assembly list
-    pub assemblies: &'a [Assembly<'a>],
-
-    // Object accel
-    pub object_accel: BVH4<'a>,
-
-    // Light accel
-    pub light_accel: LightTree<'a>,
->>>>>>> e0ee0d6d
+    pub xforms: Vec<Transform>,
 }
 
 impl<'a> Assembly<'a> {
-<<<<<<< HEAD
     pub fn new() -> Assembly<'a> {
-=======
-    // Returns (light_color, (sample_point, normal, point_err), pdf, selection_pdf)
-    pub fn sample_lights(
-        &self,
-        xform_stack: &mut TransformStack,
-        n: f32,
-        uvw: (f32, f32, f32),
-        wavelength: f32,
-        time: f32,
-        intr: &SurfaceIntersection,
-    ) -> Option<(SpectralSample, (Point, Normal, f32), f32, f32)> {
-        if let SurfaceIntersection::Hit {
-            intersection_data: idata,
-            closure,
-        } = *intr
-        {
-            let sel_xform = if !xform_stack.top().is_empty() {
-                lerp_slice(xform_stack.top(), time)
-            } else {
-                Transform::new()
-            };
-            if let Some((light_i, sel_pdf, whittled_n)) = self.light_accel.select(
-                idata.incoming * sel_xform,
-                idata.pos * sel_xform,
-                idata.nor * sel_xform,
-                idata.nor_g * sel_xform,
-                &closure,
-                time,
-                n,
-            ) {
-                let inst = self.light_instances[light_i];
-                match inst.instance_type {
-                    InstanceType::Object => {
-                        match self.objects[inst.data_index] {
-                            Object::SurfaceLight(light) => {
-                                // Get the world-to-object space transform of the light
-                                let xform = if let Some((a, b)) = inst.transform_indices {
-                                    let pxforms = xform_stack.top();
-                                    let xform = lerp_slice(&self.xforms[a..b], time);
-                                    if !pxforms.is_empty() {
-                                        lerp_slice(pxforms, time) * xform
-                                    } else {
-                                        xform
-                                    }
-                                } else {
-                                    let pxforms = xform_stack.top();
-                                    if !pxforms.is_empty() {
-                                        lerp_slice(pxforms, time)
-                                    } else {
-                                        Transform::new()
-                                    }
-                                };
-
-                                // Sample the light
-                                let (color, sample_geo, pdf) = light.sample_from_point(
-                                    &xform, idata.pos, uvw.0, uvw.1, wavelength, time,
-                                );
-                                return Some((color, sample_geo, pdf, sel_pdf));
-                            }
-
-                            _ => unimplemented!(),
-                        }
-                    }
-
-                    InstanceType::Assembly => {
-                        // Push the world-to-object space transforms of the assembly onto
-                        // the transform stack.
-                        if let Some((a, b)) = inst.transform_indices {
-                            xform_stack.push(&self.xforms[a..b]);
-                        }
-
-                        // Sample sub-assembly lights
-                        let sample = self.assemblies[inst.data_index].sample_lights(
-                            xform_stack,
-                            whittled_n,
-                            uvw,
-                            wavelength,
-                            time,
-                            intr,
-                        );
-
-                        // Pop the assembly's transforms off the transform stack.
-                        if inst.transform_indices.is_some() {
-                            xform_stack.pop();
-                        }
-
-                        // Return sample
-                        return sample.map(|(ss, v, pdf, spdf)| (ss, v, pdf, spdf * sel_pdf));
-                    }
-                }
-            } else {
-                None
-            }
-        } else {
-            None
-        }
-    }
-}
-
-impl<'a> Boundable for Assembly<'a> {
-    fn bounds(&self) -> &[BBox] {
-        self.object_accel.bounds()
-    }
-}
-
-#[derive(Debug)]
-pub struct AssemblyBuilder<'a> {
-    arena: &'a Arena,
-
-    // Instance list
-    instances: Vec<Instance>,
-    xforms: Vec<Transform>,
-
-    // Shader list
-    surface_shaders: Vec<&'a dyn SurfaceShader>,
-    surface_shader_map: HashMap<String, usize>, // map Name -> Index
-
-    // Object list
-    objects: Vec<Object<'a>>,
-    object_map: HashMap<String, usize>, // map Name -> Index
-
-    // Assembly list
-    assemblies: Vec<Assembly<'a>>,
-    assembly_map: HashMap<String, usize>, // map Name -> Index
-}
-
-impl<'a> AssemblyBuilder<'a> {
-    pub fn new(arena: &'a Arena) -> AssemblyBuilder<'a> {
-        AssemblyBuilder {
-            arena: arena,
-            instances: Vec::new(),
-            xforms: Vec::new(),
-            surface_shaders: Vec::new(),
-            surface_shader_map: HashMap::new(),
-            objects: Vec::new(),
-            object_map: HashMap::new(),
-            assemblies: Vec::new(),
-            assembly_map: HashMap::new(),
-        }
-    }
-
-    pub fn add_surface_shader(&mut self, name: &str, shader: &'a dyn SurfaceShader) {
-        // Make sure the name hasn't already been used.
-        if self.surface_shader_map.contains_key(name) {
-            panic!("Attempted to add surface shader to assembly with a name that already exists.");
-        }
-
-        // Add shader
-        self.surface_shader_map
-            .insert(name.to_string(), self.surface_shaders.len());
-        self.surface_shaders.push(shader);
-    }
-
-    pub fn add_object(&mut self, name: &str, obj: Object<'a>) {
-        // Make sure the name hasn't already been used.
-        if self.name_exists(name) {
-            panic!("Attempted to add object to assembly with a name that already exists.");
-        }
-
-        // Add object
-        self.object_map.insert(name.to_string(), self.objects.len());
-        self.objects.push(obj);
-    }
-
-    pub fn add_assembly(&mut self, name: &str, asmb: Assembly<'a>) {
-        // Make sure the name hasn't already been used.
-        if self.name_exists(name) {
-            panic!(
-                "Attempted to add assembly to another assembly with a name that already \
-                 exists."
-            );
-        }
-
-        // Add assembly
-        self.assembly_map
-            .insert(name.to_string(), self.assemblies.len());
-        self.assemblies.push(asmb);
-    }
-
-    pub fn add_instance(
-        &mut self,
-        name: &str,
-        surface_shader_name: Option<&str>,
-        xforms: Option<&[Transform]>,
-    ) {
-        // Make sure name exists
-        if !self.name_exists(name) {
-            panic!("Attempted to add instance with a name that doesn't exist.");
-        }
-
-        // Map zero-length transforms to None
-        let xforms = if let Some(xf) = xforms {
-            if !xf.is_empty() {
-                Some(xf)
-            } else {
-                None
-            }
-        } else {
-            None
-        };
-
-        // Create instance
-        let instance = if self.object_map.contains_key(name) {
-            Instance {
-                instance_type: InstanceType::Object,
-                data_index: self.object_map[name],
-                surface_shader_index: surface_shader_name.map(|name| {
-                    *self
-                        .surface_shader_map
-                        .get(name)
-                        .unwrap_or_else(|| panic!("Unknown surface shader '{}'.", name))
-                }),
-                id: self.instances.len(),
-                transform_indices: xforms
-                    .map(|xf| (self.xforms.len(), self.xforms.len() + xf.len())),
-            }
-        } else {
-            Instance {
-                instance_type: InstanceType::Assembly,
-                data_index: self.assembly_map[name],
-                surface_shader_index: surface_shader_name.map(|name| {
-                    *self
-                        .surface_shader_map
-                        .get(name)
-                        .unwrap_or_else(|| panic!("Unknown surface shader '{}'.", name))
-                }),
-                id: self.instances.len(),
-                transform_indices: xforms
-                    .map(|xf| (self.xforms.len(), self.xforms.len() + xf.len())),
-            }
-        };
-
-        self.instances.push(instance);
-
-        // Store transforms
-        if let Some(xf) = xforms {
-            self.xforms.extend(xf);
-        }
-    }
-
-    pub fn name_exists(&self, name: &str) -> bool {
-        self.object_map.contains_key(name) || self.assembly_map.contains_key(name)
-    }
-
-    pub fn build(mut self) -> Assembly<'a> {
-        // Calculate instance bounds, used for building object accel and light accel.
-        let (bis, bbs) = self.instance_bounds();
-
-        // Build object accel
-        let object_accel = BVH4::from_objects(self.arena, &mut self.instances[..], 1, |inst| {
-            &bbs[bis[inst.id]..bis[inst.id + 1]]
-        });
-
-        // Get list of instances that are for light sources or assemblies that contain light
-        // sources.
-        let mut light_instances: Vec<_> = self
-            .instances
-            .iter()
-            .filter(|inst| match inst.instance_type {
-                InstanceType::Object => {
-                    if let Object::SurfaceLight(_) = self.objects[inst.data_index] {
-                        true
-                    } else {
-                        false
-                    }
-                }
-
-                InstanceType::Assembly => {
-                    self.assemblies[inst.data_index]
-                        .light_accel
-                        .approximate_energy()
-                        > 0.0
-                }
-            })
-            .cloned()
-            .collect();
-
-        // Build light accel
-        let light_accel = LightTree::from_objects(self.arena, &mut light_instances[..], |inst| {
-            let bounds = &bbs[bis[inst.id]..bis[inst.id + 1]];
-            let energy = match inst.instance_type {
-                InstanceType::Object => {
-                    if let Object::SurfaceLight(light) = self.objects[inst.data_index] {
-                        light.approximate_energy()
-                    } else {
-                        0.0
-                    }
-                }
-
-                InstanceType::Assembly => self.assemblies[inst.data_index]
-                    .light_accel
-                    .approximate_energy(),
-            };
-            (bounds, energy)
-        });
-
->>>>>>> e0ee0d6d
         Assembly {
             objects: HashMap::new(),
             xforms: Vec::new(),
